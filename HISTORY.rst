--- conflicted
+++ resolved
@@ -15,11 +15,8 @@
   Process.as_dict(): "attrs" and "ad_value". With this you can iterate over all
   processes in one shot without needing to catch NoSuchProcess and do list/dict
   comprehensions.
-<<<<<<< HEAD
 - 1040_: implemented full unicode support.
-=======
 - 1051_: disk_usage() on Python 3 is now able to accept bytes.
->>>>>>> 7ed7472a
 
 **Bug fixes**
 
@@ -58,7 +55,6 @@
 - 1046_: [Windows] disk_partitions() on Windows overrides user's SetErrorMode.
 - 1047_: [Windows] Process username(): memory leak in case exception is thrown.
 - 1050_: [Windows] Process.memory_maps memory() leaks memory.
->>>>>>> master
 
 *2017-04-10*
 
