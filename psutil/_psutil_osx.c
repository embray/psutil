--- conflicted
+++ resolved
@@ -1788,27 +1788,14 @@
 
 
 /*
-<<<<<<< HEAD
- * Return various system info.
- */
-static PyObject *
-psutil_sysinfo(PyObject *self, PyObject *args) {
-=======
  * Return CPU statistics.
  */
 static PyObject *
 psutil_cpu_stats(PyObject *self, PyObject *args) {
->>>>>>> c1d09f90
     struct vmmeter vmstat;
     kern_return_t ret;
     mach_msg_type_number_t count = sizeof(vmstat) / sizeof(integer_t);
     mach_port_t mport = mach_host_self();
-<<<<<<< HEAD
-    size_t int_size = sizeof(int);
-    int maxproc;
-    int maxfiles;
-=======
->>>>>>> c1d09f90
 
     ret = host_statistics(mport, HOST_VM_INFO, (host_info_t)&vmstat, &count);
     if (ret != KERN_SUCCESS) {
@@ -1818,7 +1805,38 @@
     }
     mach_port_deallocate(mach_task_self(), mport);
 
-<<<<<<< HEAD
+    return Py_BuildValue(
+        "IIIII",
+        vmstat.v_swtch,  // ctx switches
+        vmstat.v_intr,  // interrupts
+        vmstat.v_soft,  // software interrupts
+        vmstat.v_syscall,  // syscalls
+        vmstat.v_trap  // traps
+    );
+}
+
+
+/*
+ * Return various system info.
+ */
+static PyObject *
+psutil_sysinfo(PyObject *self, PyObject *args) {
+    struct vmmeter vmstat;
+    kern_return_t ret;
+    mach_msg_type_number_t count = sizeof(vmstat) / sizeof(integer_t);
+    mach_port_t mport = mach_host_self();
+    size_t int_size = sizeof(int);
+    int maxproc;
+    int maxfiles;
+
+    ret = host_statistics(mport, HOST_VM_INFO, (host_info_t)&vmstat, &count);
+    if (ret != KERN_SUCCESS) {
+        PyErr_Format(PyExc_RuntimeError,
+                     "host_statistics() failed: %s", mach_error_string(ret));
+        return NULL;
+    }
+    mach_port_deallocate(mach_task_self(), mport);
+
     if (sysctlbyname("kern.maxproc", &maxproc, &int_size, NULL, 0)) {
         PyErr_SetFromErrno(PyExc_OSError);
         return NULL;
@@ -1839,20 +1857,6 @@
 }
 
 
-=======
-    return Py_BuildValue(
-        "IIIII",
-        vmstat.v_swtch,  // ctx switches
-        vmstat.v_intr,  // interrupts
-        vmstat.v_soft,  // software interrupts
-        vmstat.v_syscall,  // syscalls
-        vmstat.v_trap  // traps
-    );
-}
-
-
-
->>>>>>> c1d09f90
 /*
  * define the psutil C module methods and initialize the module.
  */
@@ -1932,13 +1936,10 @@
      "Return dict of tuples of disks I/O information."},
     {"users", psutil_users, METH_VARARGS,
      "Return currently connected users as a list of tuples"},
-<<<<<<< HEAD
+    {"cpu_stats", psutil_cpu_stats, METH_VARARGS,
+     "Return CPU statistics"},
     {"sysinfo", psutil_sysinfo, METH_VARARGS,
      "Return various system info"},
-=======
-    {"cpu_stats", psutil_cpu_stats, METH_VARARGS,
-     "Return CPU statistics"},
->>>>>>> c1d09f90
 
     {NULL, NULL, 0, NULL}
 };
