#!/usr/bin/env python

# Copyright (c) 2009, Giampaolo Rodola'. All rights reserved.
# Use of this source code is governed by a BSD-style license that can be
# found in the LICENSE file.

"""Linux specific tests."""

from __future__ import division
import collections
import contextlib
import errno
import io
import os
import pprint
import re
import shutil
import socket
import struct
import tempfile
import textwrap
import time
import warnings

import psutil
from psutil import LINUX
from psutil._compat import PY3
from psutil._compat import u
from psutil.tests import call_until
from psutil.tests import get_kernel_version
from psutil.tests import importlib
from psutil.tests import MEMORY_TOLERANCE
from psutil.tests import mock
from psutil.tests import PYPY
from psutil.tests import pyrun
from psutil.tests import reap_children
from psutil.tests import retry_before_failing
from psutil.tests import run_test_module_by_name
from psutil.tests import safe_remove
from psutil.tests import sh
from psutil.tests import skip_on_not_implemented
from psutil.tests import TESTFN
from psutil.tests import TRAVIS
from psutil.tests import unittest
from psutil.tests import which


HERE = os.path.abspath(os.path.dirname(__file__))
SIOCGIFADDR = 0x8915
SIOCGIFCONF = 0x8912
SIOCGIFHWADDR = 0x8927
if LINUX:
    SECTOR_SIZE = psutil._psplatform.SECTOR_SIZE


# =====================================================================
# utils
# =====================================================================


def get_ipv4_address(ifname):
    import fcntl
    ifname = ifname[:15]
    if PY3:
        ifname = bytes(ifname, 'ascii')
    s = socket.socket(socket.AF_INET, socket.SOCK_DGRAM)
    with contextlib.closing(s):
        return socket.inet_ntoa(
            fcntl.ioctl(s.fileno(),
                        SIOCGIFADDR,
                        struct.pack('256s', ifname))[20:24])


def get_mac_address(ifname):
    import fcntl
    ifname = ifname[:15]
    if PY3:
        ifname = bytes(ifname, 'ascii')
    s = socket.socket(socket.AF_INET, socket.SOCK_DGRAM)
    with contextlib.closing(s):
        info = fcntl.ioctl(
            s.fileno(), SIOCGIFHWADDR, struct.pack('256s', ifname))
        if PY3:
            def ord(x):
                return x
        else:
            import __builtin__
            ord = __builtin__.ord
        return ''.join(['%02x:' % ord(char) for char in info[18:24]])[:-1]


def free_swap():
    """Parse 'free' cmd and return swap memory's s total, used and free
    values.
    """
    out = sh('free -b')
    lines = out.split('\n')
    for line in lines:
        if line.startswith('Swap'):
            _, total, used, free = line.split()
            nt = collections.namedtuple('free', 'total used free')
            return nt(int(total), int(used), int(free))
    raise ValueError(
        "can't find 'Swap' in 'free' output:\n%s" % '\n'.join(lines))


def free_physmem():
    """Parse 'free' cmd and return physical memory's total, used
    and free values.
    """
    # Note: free can have 2 different formats, invalidating 'shared'
    # and 'cached' memory which may have different positions so we
    # do not return them.
    # https://github.com/giampaolo/psutil/issues/538#issuecomment-57059946
    out = sh('free -b')
    lines = out.split('\n')
    for line in lines:
        if line.startswith('Mem'):
            total, used, free, shared = \
                [int(x) for x in line.split()[1:5]]
            nt = collections.namedtuple(
                'free', 'total used free shared output')
            return nt(total, used, free, shared, out)
    raise ValueError(
        "can't find 'Mem' in 'free' output:\n%s" % '\n'.join(lines))


<<<<<<< HEAD
def sysctl(arg):
    out = sh("sysctl %s" % arg)
    res = out.split('=')[1]
    try:
        return int(res)
    except ValueError:
        return res
=======
def vmstat(stat):
    out = sh("vmstat -s")
    for line in out.split("\n"):
        line = line.strip()
        if stat in line:
            return int(line.split(' ')[0])
    raise ValueError("can't find %r in 'vmstat' output" % stat)


def get_free_version_info():
    out = sh("free -V").strip()
    return tuple(map(int, out.split()[-1].split('.')))
>>>>>>> c1d09f90


# =====================================================================
# system virtual memory
# =====================================================================


@unittest.skipUnless(LINUX, "not a Linux system")
class TestSystemVirtualMemory(unittest.TestCase):

    def test_total(self):
        # free_value = free_physmem().total
        # psutil_value = psutil.virtual_memory().total
        # self.assertEqual(free_value, psutil_value)
        vmstat_value = vmstat('total memory') * 1024
        psutil_value = psutil.virtual_memory().total
        self.assertAlmostEqual(vmstat_value, psutil_value)

    # Older versions of procps used slab memory to calculate used memory.
    # This got changed in:
    # https://gitlab.com/procps-ng/procps/commit/
    #     05d751c4f076a2f0118b914c5e51cfbb4762ad8e
    @unittest.skipUnless(
        LINUX and get_free_version_info() >= (3, 3, 12), "old free version")
    @retry_before_failing()
    def test_used(self):
        free = free_physmem()
        free_value = free.used
        psutil_value = psutil.virtual_memory().used
        self.assertAlmostEqual(
            free_value, psutil_value, delta=MEMORY_TOLERANCE,
            msg='%s %s \n%s' % (free_value, psutil_value, free.output))

    @retry_before_failing()
    def test_free(self):
        # _, _, free_value, _ = free_physmem()
        # psutil_value = psutil.virtual_memory().free
        # self.assertAlmostEqual(
        #     free_value, psutil_value, delta=MEMORY_TOLERANCE)
        vmstat_value = vmstat('free memory') * 1024
        psutil_value = psutil.virtual_memory().free
        self.assertAlmostEqual(
            vmstat_value, psutil_value, delta=MEMORY_TOLERANCE)

    @retry_before_failing()
    def test_buffers(self):
        vmstat_value = vmstat('buffer memory') * 1024
        psutil_value = psutil.virtual_memory().buffers
        self.assertAlmostEqual(
            vmstat_value, psutil_value, delta=MEMORY_TOLERANCE)

    @retry_before_failing()
    def test_active(self):
        vmstat_value = vmstat('active memory') * 1024
        psutil_value = psutil.virtual_memory().active
        self.assertAlmostEqual(
            vmstat_value, psutil_value, delta=MEMORY_TOLERANCE)

    @retry_before_failing()
    def test_inactive(self):
        vmstat_value = vmstat('inactive memory') * 1024
        psutil_value = psutil.virtual_memory().inactive
        self.assertAlmostEqual(
            vmstat_value, psutil_value, delta=MEMORY_TOLERANCE)

    @retry_before_failing()
    def test_shared(self):
        free = free_physmem()
        free_value = free.shared
        if free_value == 0:
            raise unittest.SkipTest("free does not support 'shared' column")
        psutil_value = psutil.virtual_memory().shared
        self.assertAlmostEqual(
            free_value, psutil_value, delta=MEMORY_TOLERANCE,
            msg='%s %s \n%s' % (free_value, psutil_value, free.output))

    @retry_before_failing()
    def test_available(self):
        # "free" output format has changed at some point:
        # https://github.com/giampaolo/psutil/issues/538#issuecomment-147192098
        out = sh("free -b")
        lines = out.split('\n')
        if 'available' not in lines[0]:
            raise unittest.SkipTest("free does not support 'available' column")
        else:
            free_value = int(lines[1].split()[-1])
            psutil_value = psutil.virtual_memory().available
            self.assertAlmostEqual(
                free_value, psutil_value, delta=MEMORY_TOLERANCE,
                msg='%s %s \n%s' % (free_value, psutil_value, out))

    def test_warnings_mocked(self):
        def open_mock(name, *args, **kwargs):
            if name == '/proc/meminfo':
                return io.BytesIO(textwrap.dedent("""\
                    Active(anon):    6145416 kB
                    Active(file):    2950064 kB
                    Buffers:          287952 kB
                    Inactive(anon):   574764 kB
                    Inactive(file):  1567648 kB
                    MemAvailable:    6574984 kB
                    MemFree:         2057400 kB
                    MemTotal:       16325648 kB
                    SReclaimable:     346648 kB
                    """).encode())
            else:
                return orig_open(name, *args, **kwargs)

        orig_open = open
        patch_point = 'builtins.open' if PY3 else '__builtin__.open'
        with mock.patch(patch_point, create=True, side_effect=open_mock) as m:
            with warnings.catch_warnings(record=True) as ws:
                warnings.simplefilter("always")
                ret = psutil.virtual_memory()
                assert m.called
                self.assertEqual(len(ws), 1)
                w = ws[0]
                self.assertTrue(w.filename.endswith('psutil/_pslinux.py'))
                self.assertIn(
                    "memory stats couldn't be determined", str(w.message))
                self.assertIn("cached", str(w.message))
                self.assertIn("shared", str(w.message))
                self.assertIn("active", str(w.message))
                self.assertIn("inactive", str(w.message))
                self.assertEqual(ret.cached, 0)
                self.assertEqual(ret.active, 0)
                self.assertEqual(ret.inactive, 0)
                self.assertEqual(ret.shared, 0)

    def test_avail_old_percent(self):
        # Make sure that our calculation of avail mem for old kernels
        # is off by max 2%.
        from psutil._pslinux import calculate_avail_vmem
        from psutil._pslinux import open_binary

        mems = {}
        with open_binary('/proc/meminfo') as f:
            for line in f:
                fields = line.split()
                mems[fields[0]] = int(fields[1]) * 1024

        a = calculate_avail_vmem(mems)
        if b'MemAvailable:' in mems:
            b = mems[b'MemAvailable:']
            diff_percent = abs(a - b) / a * 100
            self.assertLess(diff_percent, 2)

    def test_avail_old_comes_from_kernel(self):
        # Make sure "MemAvailable:" coluimn is used instead of relying
        # on our internal algorithm to calculate avail mem.
        def open_mock(name, *args, **kwargs):
            if name == "/proc/meminfo":
                return io.BytesIO(textwrap.dedent("""\
                    Active:          9444728 kB
                    Active(anon):    6145416 kB
                    Active(file):    2950064 kB
                    Buffers:          287952 kB
                    Cached:          4818144 kB
                    Inactive(file):  1578132 kB
                    Inactive(anon):   574764 kB
                    Inactive(file):  1567648 kB
                    MemAvailable:    6574984 kB
                    MemFree:         2057400 kB
                    MemTotal:       16325648 kB
                    Shmem:            577588 kB
                    SReclaimable:     346648 kB
                    """).encode())
            else:
                return orig_open(name, *args, **kwargs)

        orig_open = open
        patch_point = 'builtins.open' if PY3 else '__builtin__.open'
        with mock.patch(patch_point, create=True, side_effect=open_mock) as m:
            ret = psutil.virtual_memory()
            assert m.called
            self.assertEqual(ret.available, 6574984 * 1024)

    def test_avail_old_missing_fields(self):
        # Remove Active(file), Inactive(file) and SReclaimable
        # from /proc/meminfo and make sure the fallback is used
        # (free + cached),
        def open_mock(name, *args, **kwargs):
            if name == "/proc/meminfo":
                return io.BytesIO(textwrap.dedent("""\
                    Active:          9444728 kB
                    Active(anon):    6145416 kB
                    Buffers:          287952 kB
                    Cached:          4818144 kB
                    Inactive(file):  1578132 kB
                    Inactive(anon):   574764 kB
                    MemFree:         2057400 kB
                    MemTotal:       16325648 kB
                    Shmem:            577588 kB
                    """).encode())
            else:
                return orig_open(name, *args, **kwargs)

        orig_open = open
        patch_point = 'builtins.open' if PY3 else '__builtin__.open'
        with mock.patch(patch_point, create=True, side_effect=open_mock) as m:
            ret = psutil.virtual_memory()
            assert m.called
            self.assertEqual(ret.available, 2057400 * 1024 + 4818144 * 1024)

    def test_avail_old_missing_zoneinfo(self):
        # Remove /proc/zoneinfo file. Make sure fallback is used
        # (free + cached).
        def open_mock(name, *args, **kwargs):
            if name == "/proc/meminfo":
                return io.BytesIO(textwrap.dedent("""\
                    Active:          9444728 kB
                    Active(anon):    6145416 kB
                    Active(file):    2950064 kB
                    Buffers:          287952 kB
                    Cached:          4818144 kB
                    Inactive(file):  1578132 kB
                    Inactive(anon):   574764 kB
                    Inactive(file):  1567648 kB
                    MemFree:         2057400 kB
                    MemTotal:       16325648 kB
                    Shmem:            577588 kB
                    SReclaimable:     346648 kB
                    """).encode())
            elif name == "/proc/zoneinfo":
                raise IOError(errno.ENOENT, 'no such file or directory')
            else:
                return orig_open(name, *args, **kwargs)

        orig_open = open
        patch_point = 'builtins.open' if PY3 else '__builtin__.open'
        with mock.patch(patch_point, create=True, side_effect=open_mock) as m:
            ret = psutil.virtual_memory()
            assert m.called
            self.assertEqual(ret.available, 2057400 * 1024 + 4818144 * 1024)


# =====================================================================
# system swap memory
# =====================================================================


@unittest.skipUnless(LINUX, "not a Linux system")
class TestSystemSwapMemory(unittest.TestCase):

    def test_total(self):
        free_value = free_swap().total
        psutil_value = psutil.swap_memory().total
        return self.assertAlmostEqual(
            free_value, psutil_value, delta=MEMORY_TOLERANCE)

    @retry_before_failing()
    def test_used(self):
        free_value = free_swap().used
        psutil_value = psutil.swap_memory().used
        return self.assertAlmostEqual(
            free_value, psutil_value, delta=MEMORY_TOLERANCE)

    @retry_before_failing()
    def test_free(self):
        free_value = free_swap().free
        psutil_value = psutil.swap_memory().free
        return self.assertAlmostEqual(
            free_value, psutil_value, delta=MEMORY_TOLERANCE)

    def test_warnings_mocked(self):
        with mock.patch('psutil._pslinux.open', create=True) as m:
            with warnings.catch_warnings(record=True) as ws:
                warnings.simplefilter("always")
                ret = psutil.swap_memory()
                assert m.called
                self.assertEqual(len(ws), 1)
                w = ws[0]
                self.assertTrue(w.filename.endswith('psutil/_pslinux.py'))
                self.assertIn(
                    "'sin' and 'sout' swap memory stats couldn't "
                    "be determined", str(w.message))
                self.assertEqual(ret.sin, 0)
                self.assertEqual(ret.sout, 0)

    def test_no_vmstat_mocked(self):
        # see https://github.com/giampaolo/psutil/issues/722
        with mock.patch('psutil._pslinux.open', create=True,
                        side_effect=IOError) as m:
            with warnings.catch_warnings(record=True) as ws:
                warnings.simplefilter("always")
                ret = psutil.swap_memory()
                assert m.called
                self.assertEqual(len(ws), 1)
                w = ws[0]
                self.assertTrue(w.filename.endswith('psutil/_pslinux.py'))
                self.assertIn(
                    "'sin' and 'sout' swap memory stats couldn't "
                    "be determined and were set to 0",
                    str(w.message))
                self.assertEqual(ret.sin, 0)
                self.assertEqual(ret.sout, 0)


# =====================================================================
# system CPU
# =====================================================================


@unittest.skipUnless(LINUX, "not a Linux system")
class TestSystemCPU(unittest.TestCase):

    @unittest.skipIf(TRAVIS, "unknown failure on travis")
    def test_cpu_times(self):
        fields = psutil.cpu_times()._fields
        kernel_ver = re.findall('\d+\.\d+\.\d+', os.uname()[2])[0]
        kernel_ver_info = tuple(map(int, kernel_ver.split('.')))
        if kernel_ver_info >= (2, 6, 11):
            self.assertIn('steal', fields)
        else:
            self.assertNotIn('steal', fields)
        if kernel_ver_info >= (2, 6, 24):
            self.assertIn('guest', fields)
        else:
            self.assertNotIn('guest', fields)
        if kernel_ver_info >= (3, 2, 0):
            self.assertIn('guest_nice', fields)
        else:
            self.assertNotIn('guest_nice', fields)

    @unittest.skipUnless(which("nproc"), "nproc utility not available")
    def test_cpu_count_logical_w_nproc(self):
        num = int(sh("nproc --all"))
        self.assertEqual(psutil.cpu_count(logical=True), num)

    @unittest.skipUnless(which("lscpu"), "lscpu utility not available")
    def test_cpu_count_logical_w_lscpu(self):
        out = sh("lscpu -p")
        num = len([x for x in out.split('\n') if not x.startswith('#')])
        self.assertEqual(psutil.cpu_count(logical=True), num)

    def test_cpu_count_logical_mocked(self):
        import psutil._pslinux
        original = psutil._pslinux.cpu_count_logical()
        # Here we want to mock os.sysconf("SC_NPROCESSORS_ONLN") in
        # order to cause the parsing of /proc/cpuinfo and /proc/stat.
        with mock.patch(
                'psutil._pslinux.os.sysconf', side_effect=ValueError) as m:
            self.assertEqual(psutil._pslinux.cpu_count_logical(), original)
            assert m.called

            # Let's have open() return emtpy data and make sure None is
            # returned ('cause we mimick os.cpu_count()).
            with mock.patch('psutil._pslinux.open', create=True) as m:
                self.assertIsNone(psutil._pslinux.cpu_count_logical())
                self.assertEqual(m.call_count, 2)
                # /proc/stat should be the last one
                self.assertEqual(m.call_args[0][0], '/proc/stat')

            # Let's push this a bit further and make sure /proc/cpuinfo
            # parsing works as expected.
            with open('/proc/cpuinfo', 'rb') as f:
                cpuinfo_data = f.read()
            fake_file = io.BytesIO(cpuinfo_data)
            with mock.patch('psutil._pslinux.open',
                            return_value=fake_file, create=True) as m:
                self.assertEqual(psutil._pslinux.cpu_count_logical(), original)

            # Finally, let's make /proc/cpuinfo return meaningless data;
            # this way we'll fall back on relying on /proc/stat
            def open_mock(name, *args, **kwargs):
                if name.startswith('/proc/cpuinfo'):
                    return io.BytesIO(b"")
                else:
                    return orig_open(name, *args, **kwargs)

            orig_open = open
            patch_point = 'builtins.open' if PY3 else '__builtin__.open'
            with mock.patch(patch_point, side_effect=open_mock, create=True):
                self.assertEqual(psutil._pslinux.cpu_count_logical(), original)

    def test_cpu_count_physical_mocked(self):
        # Have open() return emtpy data and make sure None is returned
        # ('cause we want to mimick os.cpu_count())
        with mock.patch('psutil._pslinux.open', create=True) as m:
            self.assertIsNone(psutil._pslinux.cpu_count_physical())
            assert m.called


# =====================================================================
# system CPU stats
# =====================================================================


@unittest.skipUnless(LINUX, "not a Linux system")
class TestSystemCPUStats(unittest.TestCase):

    @unittest.skipIf(TRAVIS, "fails on Travis")
    def test_ctx_switches(self):
        vmstat_value = vmstat("context switches")
        psutil_value = psutil.cpu_stats().ctx_switches
        self.assertAlmostEqual(vmstat_value, psutil_value, delta=500)

    def test_interrupts(self):
        vmstat_value = vmstat("interrupts")
        psutil_value = psutil.cpu_stats().interrupts
        self.assertAlmostEqual(vmstat_value, psutil_value, delta=500)


# =====================================================================
# system network
# =====================================================================


@unittest.skipUnless(LINUX, "not a Linux system")
class TestSystemNetwork(unittest.TestCase):

    def test_net_if_addrs_ips(self):
        for name, addrs in psutil.net_if_addrs().items():
            for addr in addrs:
                if addr.family == psutil.AF_LINK:
                    self.assertEqual(addr.address, get_mac_address(name))
                elif addr.family == socket.AF_INET:
                    self.assertEqual(addr.address, get_ipv4_address(name))
                # TODO: test for AF_INET6 family

    def test_net_if_stats(self):
        for name, stats in psutil.net_if_stats().items():
            try:
                out = sh("ifconfig %s" % name)
            except RuntimeError:
                pass
            else:
                self.assertEqual(stats.isup, 'RUNNING' in out)
                self.assertEqual(stats.mtu,
                                 int(re.findall('MTU:(\d+)', out)[0]))

    def test_net_io_counters(self):
        def ifconfig(nic):
            ret = {}
            out = sh("ifconfig %s" % name)
            ret['packets_recv'] = int(re.findall('RX packets:(\d+)', out)[0])
            ret['packets_sent'] = int(re.findall('TX packets:(\d+)', out)[0])
            ret['errin'] = int(re.findall('errors:(\d+)', out)[0])
            ret['errout'] = int(re.findall('errors:(\d+)', out)[1])
            ret['dropin'] = int(re.findall('dropped:(\d+)', out)[0])
            ret['dropout'] = int(re.findall('dropped:(\d+)', out)[1])
            ret['bytes_recv'] = int(re.findall('RX bytes:(\d+)', out)[0])
            ret['bytes_sent'] = int(re.findall('TX bytes:(\d+)', out)[0])
            return ret

        for name, stats in psutil.net_io_counters(pernic=True).items():
            try:
                ifconfig_ret = ifconfig(name)
            except RuntimeError:
                continue
            self.assertAlmostEqual(
                stats.bytes_recv, ifconfig_ret['bytes_recv'], delta=1024)
            self.assertAlmostEqual(
                stats.bytes_sent, ifconfig_ret['bytes_sent'], delta=1024)
            self.assertAlmostEqual(
                stats.packets_recv, ifconfig_ret['packets_recv'], delta=512)
            self.assertAlmostEqual(
                stats.packets_sent, ifconfig_ret['packets_sent'], delta=512)
            self.assertAlmostEqual(
                stats.errin, ifconfig_ret['errin'], delta=10)
            self.assertAlmostEqual(
                stats.errout, ifconfig_ret['errout'], delta=10)
            self.assertAlmostEqual(
                stats.dropin, ifconfig_ret['dropin'], delta=10)
            self.assertAlmostEqual(
                stats.dropout, ifconfig_ret['dropout'], delta=10)

    @unittest.skipUnless(which('ip'), "'ip' utility not available")
    @unittest.skipIf(TRAVIS, "skipped on Travis")
    def test_net_if_names(self):
        out = sh("ip addr").strip()
        nics = [x for x in psutil.net_if_addrs().keys() if ':' not in x]
        found = 0
        for line in out.split('\n'):
            line = line.strip()
            if re.search("^\d+:", line):
                found += 1
                name = line.split(':')[1].strip()
                self.assertIn(name, nics)
        self.assertEqual(len(nics), found, msg="%s\n---\n%s" % (
            pprint.pformat(nics), out))

    @mock.patch('psutil._pslinux.socket.inet_ntop', side_effect=ValueError)
    @mock.patch('psutil._pslinux.supports_ipv6', return_value=False)
    def test_net_connections_ipv6_unsupported(self, supports_ipv6, inet_ntop):
        # see: https://github.com/giampaolo/psutil/issues/623
        try:
            s = socket.socket(socket.AF_INET6, socket.SOCK_STREAM)
            self.addCleanup(s.close)
            s.bind(("::1", 0))
        except socket.error:
            pass
        psutil.net_connections(kind='inet6')

    def test_net_connections_mocked(self):
        def open_mock(name, *args, **kwargs):
            if name == '/proc/net/unix':
                return io.StringIO(textwrap.dedent(u"""\
                    0: 00000003 000 000 0001 03 462170 @/tmp/dbus-Qw2hMPIU3n
                    0: 00000003 000 000 0001 03 35010 @/tmp/dbus-tB2X8h69BQ
                    0: 00000003 000 000 0001 03 34424 @/tmp/dbus-cHy80Y8O
                    000000000000000000000000000000000000000000000000000000
                    """))
            else:
                return orig_open(name, *args, **kwargs)

        orig_open = open
        patch_point = 'builtins.open' if PY3 else '__builtin__.open'
        with mock.patch(patch_point, side_effect=open_mock) as m:
            psutil.net_connections(kind='unix')
            assert m.called


# =====================================================================
# system disk
# =====================================================================


@unittest.skipUnless(LINUX, "not a Linux system")
class TestSystemDisks(unittest.TestCase):

    @unittest.skipUnless(
        hasattr(os, 'statvfs'), "os.statvfs() function not available")
    @skip_on_not_implemented()
    def test_disk_partitions_and_usage(self):
        # test psutil.disk_usage() and psutil.disk_partitions()
        # against "df -a"
        def df(path):
            out = sh('df -P -B 1 "%s"' % path).strip()
            lines = out.split('\n')
            lines.pop(0)
            line = lines.pop(0)
            dev, total, used, free = line.split()[:4]
            if dev == 'none':
                dev = ''
            total, used, free = int(total), int(used), int(free)
            return dev, total, used, free

        for part in psutil.disk_partitions(all=False):
            usage = psutil.disk_usage(part.mountpoint)
            dev, total, used, free = df(part.mountpoint)
            self.assertEqual(usage.total, total)
            # 10 MB tollerance
            if abs(usage.free - free) > 10 * 1024 * 1024:
                self.fail("psutil=%s, df=%s" % (usage.free, free))
            if abs(usage.used - used) > 10 * 1024 * 1024:
                self.fail("psutil=%s, df=%s" % (usage.used, used))

    def test_disk_partitions_mocked(self):
        # Test that ZFS partitions are returned.
        with open("/proc/filesystems", "r") as f:
            data = f.read()
        if 'zfs' in data:
            for part in psutil.disk_partitions():
                if part.fstype == 'zfs':
                    break
            else:
                self.fail("couldn't find any ZFS partition")
        else:
            # No ZFS partitions on this system. Let's fake one.
            fake_file = io.StringIO(u("nodev\tzfs\n"))
            with mock.patch('psutil._pslinux.open',
                            return_value=fake_file, create=True) as m1:
                with mock.patch(
                        'psutil._pslinux.cext.disk_partitions',
                        return_value=[('/dev/sdb3', '/', 'zfs', 'rw')]) as m2:
                    ret = psutil.disk_partitions()
                    assert m1.called
                    assert m2.called
                    assert ret
                    self.assertEqual(ret[0].fstype, 'zfs')

    def test_disk_io_counters_kernel_2_4_mocked(self):
        # Tests /proc/diskstats parsing format for 2.4 kernels, see:
        # https://github.com/giampaolo/psutil/issues/767
        def open_mock(name, *args, **kwargs):
            if name == '/proc/partitions':
                return io.StringIO(textwrap.dedent(u"""\
                    major minor  #blocks  name

                       8        0  488386584 hda
                    """))
            elif name == '/proc/diskstats':
                return io.StringIO(
                    u("   3     0   1 hda 2 3 4 5 6 7 8 9 10 11 12"))
            else:
                return orig_open(name, *args, **kwargs)

        orig_open = open
        patch_point = 'builtins.open' if PY3 else '__builtin__.open'
        with mock.patch(patch_point, side_effect=open_mock) as m:
            ret = psutil.disk_io_counters()
            assert m.called
            self.assertEqual(ret.read_count, 1)
            self.assertEqual(ret.read_merged_count, 2)
            self.assertEqual(ret.read_bytes, 3 * SECTOR_SIZE)
            self.assertEqual(ret.read_time, 4)
            self.assertEqual(ret.write_count, 5)
            self.assertEqual(ret.write_merged_count, 6)
            self.assertEqual(ret.write_bytes, 7 * SECTOR_SIZE)
            self.assertEqual(ret.write_time, 8)
            self.assertEqual(ret.busy_time, 10)

    def test_disk_io_counters_kernel_2_6_full_mocked(self):
        # Tests /proc/diskstats parsing format for 2.6 kernels,
        # lines reporting all metrics:
        # https://github.com/giampaolo/psutil/issues/767
        def open_mock(name, *args, **kwargs):
            if name == '/proc/partitions':
                return io.StringIO(textwrap.dedent(u"""\
                    major minor  #blocks  name

                       8        0  488386584 hda
                    """))
            elif name == '/proc/diskstats':
                return io.StringIO(
                    u("   3    0   hda 1 2 3 4 5 6 7 8 9 10 11"))
            else:
                return orig_open(name, *args, **kwargs)

        orig_open = open
        patch_point = 'builtins.open' if PY3 else '__builtin__.open'
        with mock.patch(patch_point, side_effect=open_mock) as m:
            ret = psutil.disk_io_counters()
            assert m.called
            self.assertEqual(ret.read_count, 1)
            self.assertEqual(ret.read_merged_count, 2)
            self.assertEqual(ret.read_bytes, 3 * SECTOR_SIZE)
            self.assertEqual(ret.read_time, 4)
            self.assertEqual(ret.write_count, 5)
            self.assertEqual(ret.write_merged_count, 6)
            self.assertEqual(ret.write_bytes, 7 * SECTOR_SIZE)
            self.assertEqual(ret.write_time, 8)
            self.assertEqual(ret.busy_time, 10)

    def test_disk_io_counters_kernel_2_6_limited_mocked(self):
        # Tests /proc/diskstats parsing format for 2.6 kernels,
        # where one line of /proc/partitions return a limited
        # amount of metrics when it bumps into a partition
        # (instead of a disk). See:
        # https://github.com/giampaolo/psutil/issues/767
        def open_mock(name, *args, **kwargs):
            if name == '/proc/partitions':
                return io.StringIO(textwrap.dedent(u"""\
                    major minor  #blocks  name

                       8        0  488386584 hda
                    """))
            elif name == '/proc/diskstats':
                return io.StringIO(
                    u("   3    1   hda 1 2 3 4"))
            else:
                return orig_open(name, *args, **kwargs)

        orig_open = open
        patch_point = 'builtins.open' if PY3 else '__builtin__.open'
        with mock.patch(patch_point, side_effect=open_mock) as m:
            ret = psutil.disk_io_counters()
            assert m.called
            self.assertEqual(ret.read_count, 1)
            self.assertEqual(ret.read_bytes, 2 * SECTOR_SIZE)
            self.assertEqual(ret.write_count, 3)
            self.assertEqual(ret.write_bytes, 4 * SECTOR_SIZE)

            self.assertEqual(ret.read_merged_count, 0)
            self.assertEqual(ret.read_time, 0)
            self.assertEqual(ret.write_merged_count, 0)
            self.assertEqual(ret.write_time, 0)
            self.assertEqual(ret.busy_time, 0)


# =====================================================================
# misc
# =====================================================================


@unittest.skipUnless(LINUX, "not a Linux system")
class TestMisc(unittest.TestCase):

    def test_boot_time(self):
        vmstat_value = vmstat('boot time')
        psutil_value = psutil.boot_time()
        self.assertEqual(int(vmstat_value), int(psutil_value))

    @mock.patch('psutil.traceback.print_exc')
    def test_no_procfs_on_import(self, tb):
        my_procfs = tempfile.mkdtemp()

        with open(os.path.join(my_procfs, 'stat'), 'w') as f:
            f.write('cpu   0 0 0 0 0 0 0 0 0 0\n')
            f.write('cpu0  0 0 0 0 0 0 0 0 0 0\n')
            f.write('cpu1  0 0 0 0 0 0 0 0 0 0\n')

        try:
            orig_open = open

            def open_mock(name, *args, **kwargs):
                if name.startswith('/proc'):
                    raise IOError(errno.ENOENT, 'rejecting access for test')
                return orig_open(name, *args, **kwargs)

            patch_point = 'builtins.open' if PY3 else '__builtin__.open'
            with mock.patch(patch_point, side_effect=open_mock):
                importlib.reload(psutil)
                assert tb.called

                self.assertRaises(IOError, psutil.cpu_times)
                self.assertRaises(IOError, psutil.cpu_times, percpu=True)
                self.assertRaises(IOError, psutil.cpu_percent)
                self.assertRaises(IOError, psutil.cpu_percent, percpu=True)
                self.assertRaises(IOError, psutil.cpu_times_percent)
                self.assertRaises(
                    IOError, psutil.cpu_times_percent, percpu=True)

                psutil.PROCFS_PATH = my_procfs

                self.assertEqual(psutil.cpu_percent(), 0)
                self.assertEqual(sum(psutil.cpu_times_percent()), 0)

                # since we don't know the number of CPUs at import time,
                # we awkwardly say there are none until the second call
                per_cpu_percent = psutil.cpu_percent(percpu=True)
                self.assertEqual(sum(per_cpu_percent), 0)

                # ditto awkward length
                per_cpu_times_percent = psutil.cpu_times_percent(percpu=True)
                self.assertEqual(sum(map(sum, per_cpu_times_percent)), 0)

                # much user, very busy
                with open(os.path.join(my_procfs, 'stat'), 'w') as f:
                    f.write('cpu   1 0 0 0 0 0 0 0 0 0\n')
                    f.write('cpu0  1 0 0 0 0 0 0 0 0 0\n')
                    f.write('cpu1  1 0 0 0 0 0 0 0 0 0\n')

                self.assertNotEqual(psutil.cpu_percent(), 0)
                self.assertNotEqual(
                    sum(psutil.cpu_percent(percpu=True)), 0)
                self.assertNotEqual(sum(psutil.cpu_times_percent()), 0)
                self.assertNotEqual(
                    sum(map(sum, psutil.cpu_times_percent(percpu=True))), 0)
        finally:
            shutil.rmtree(my_procfs)
            importlib.reload(psutil)

        self.assertEqual(psutil.PROCFS_PATH, '/proc')

    @unittest.skipUnless(
        get_kernel_version() >= (2, 6, 36),
        "prlimit() not available on this Linux kernel version")
    def test_prlimit_availability(self):
        # prlimit() should be available starting from kernel 2.6.36
        p = psutil.Process(os.getpid())
        p.rlimit(psutil.RLIMIT_NOFILE)
        # if prlimit() is supported *at least* these constants should
        # be available
        self.assertTrue(hasattr(psutil, "RLIM_INFINITY"))
        self.assertTrue(hasattr(psutil, "RLIMIT_AS"))
        self.assertTrue(hasattr(psutil, "RLIMIT_CORE"))
        self.assertTrue(hasattr(psutil, "RLIMIT_CPU"))
        self.assertTrue(hasattr(psutil, "RLIMIT_DATA"))
        self.assertTrue(hasattr(psutil, "RLIMIT_FSIZE"))
        self.assertTrue(hasattr(psutil, "RLIMIT_LOCKS"))
        self.assertTrue(hasattr(psutil, "RLIMIT_MEMLOCK"))
        self.assertTrue(hasattr(psutil, "RLIMIT_NOFILE"))
        self.assertTrue(hasattr(psutil, "RLIMIT_NPROC"))
        self.assertTrue(hasattr(psutil, "RLIMIT_RSS"))
        self.assertTrue(hasattr(psutil, "RLIMIT_STACK"))

    @unittest.skipUnless(
        get_kernel_version() >= (3, 0),
        "prlimit constants not available on this Linux kernel version")
    def test_resource_consts_kernel_v(self):
        # more recent constants
        self.assertTrue(hasattr(psutil, "RLIMIT_MSGQUEUE"))
        self.assertTrue(hasattr(psutil, "RLIMIT_NICE"))
        self.assertTrue(hasattr(psutil, "RLIMIT_RTPRIO"))
        self.assertTrue(hasattr(psutil, "RLIMIT_RTTIME"))
        self.assertTrue(hasattr(psutil, "RLIMIT_SIGPENDING"))

    def test_boot_time_mocked(self):
        with mock.patch('psutil._pslinux.open', create=True) as m:
            self.assertRaises(
                RuntimeError,
                psutil._pslinux.boot_time)
            assert m.called

    def test_users_mocked(self):
        # Make sure ':0' and ':0.0' (returned by C ext) are converted
        # to 'localhost'.
        with mock.patch('psutil._pslinux.cext.users',
                        return_value=[('giampaolo', 'pts/2', ':0',
                                       1436573184.0, True)]) as m:
            self.assertEqual(psutil.users()[0].host, 'localhost')
            assert m.called
        with mock.patch('psutil._pslinux.cext.users',
                        return_value=[('giampaolo', 'pts/2', ':0.0',
                                       1436573184.0, True)]) as m:
            self.assertEqual(psutil.users()[0].host, 'localhost')
            assert m.called
        # ...otherwise it should be returned as-is
        with mock.patch('psutil._pslinux.cext.users',
                        return_value=[('giampaolo', 'pts/2', 'foo',
                                       1436573184.0, True)]) as m:
            self.assertEqual(psutil.users()[0].host, 'foo')
            assert m.called

    def test_procfs_path(self):
        tdir = tempfile.mkdtemp()
        try:
            psutil.PROCFS_PATH = tdir
            self.assertRaises(IOError, psutil.virtual_memory)
            self.assertRaises(IOError, psutil.cpu_times)
            self.assertRaises(IOError, psutil.cpu_times, percpu=True)
            self.assertRaises(IOError, psutil.boot_time)
            # self.assertRaises(IOError, psutil.pids)
            self.assertRaises(IOError, psutil.net_connections)
            self.assertRaises(IOError, psutil.net_io_counters)
            self.assertRaises(IOError, psutil.net_if_stats)
            self.assertRaises(IOError, psutil.disk_io_counters)
            self.assertRaises(IOError, psutil.disk_partitions)
            self.assertRaises(psutil.NoSuchProcess, psutil.Process)
        finally:
            psutil.PROCFS_PATH = "/proc"
            os.rmdir(tdir)

    def test_sector_size_mock(self):
        # Test SECTOR_SIZE fallback in case 'hw_sector_size' file
        # does not exist.
        def open_mock(name, *args, **kwargs):
            if PY3 and isinstance(name, bytes):
                name = name.decode()
            if name.startswith("/sys/block/sda/queue/hw_sector_size"):
                flag.append(None)
                raise IOError(errno.ENOENT, '')
            else:
                return orig_open(name, *args, **kwargs)

        flag = []
        orig_open = open
        patch_point = 'builtins.open' if PY3 else '__builtin__.open'
        try:
            with mock.patch(patch_point, side_effect=open_mock):
                importlib.reload(psutil._pslinux)
                importlib.reload(psutil)
                self.assertEqual(flag, [None])
                self.assertEqual(psutil._pslinux.SECTOR_SIZE, 512)
        finally:
            importlib.reload(psutil._pslinux)
            importlib.reload(psutil)

    def test_sysinfo_max_pid(self):
        self.assertEqual(psutil.sysinfo().max_pid, sysctl("kernel.pid_max"))

    def test_sysinfo_max_threads(self):
        self.assertEqual(psutil.sysinfo().max_threads,
                         sysctl("kernel.threads-max"))


# =====================================================================
# test process
# =====================================================================


@unittest.skipUnless(LINUX, "not a Linux system")
class TestProcess(unittest.TestCase):

    def setUp(self):
        safe_remove(TESTFN)

    tearDown = setUp

    def test_compare_stat_and_status_files(self):
        # /proc/pid/stat and /proc/pid/status have many values in common.
        # Whenever possible, psutil uses /proc/pid/stat (it's faster).
        # For all those cases we check that the value found in
        # /proc/pid/stat (by psutil) matches the one found in
        # /proc/pid/status.
        for p in psutil.process_iter():
            try:
                f = psutil._psplatform.open_text('/proc/%s/status' % p.pid)
            except IOError:
                pass
            else:
                with f:
                    for line in f:
                        line = line.strip()
                        if line.startswith('Name:'):
                            name = line.split()[1]
                            # Name is truncated to 15 chars
                            self.assertEqual(p.name()[:15], name[:15])
                        elif line.startswith('State:'):
                            status = line[line.find('(') + 1:line.rfind(')')]
                            status = status.replace(' ', '-')
                            self.assertEqual(p.status(), status)
                        elif line.startswith('PPid:'):
                            ppid = int(line.split()[1])
                            self.assertEqual(p.ppid(), ppid)
                        # The ones below internally are determined by reading
                        # 'status' file but we use a re to extract the info
                        # so it makes sense to check them.
                        elif line.startswith('Threads:'):
                            num_threads = int(line.split()[1])
                            self.assertEqual(p.num_threads(), num_threads)
                        elif line.startswith('Uid:'):
                            uids = tuple(map(int, line.split()[1:4]))
                            self.assertEqual(tuple(p.uids()), uids)
                        elif line.startswith('Gid:'):
                            gids = tuple(map(int, line.split()[1:4]))
                            self.assertEqual(tuple(p.gids()), gids)
                        elif line.startswith('voluntary_ctxt_switches:'):
                            vol = int(line.split()[1])
                            self.assertAlmostEqual(
                                p.num_ctx_switches().voluntary, vol, delta=2)
                        elif line.startswith('nonvoluntary_ctxt_switches:'):
                            invol = int(line.split()[1])
                            self.assertAlmostEqual(
                                p.num_ctx_switches().involuntary, invol,
                                delta=2)

    def test_memory_full_info(self):
        src = textwrap.dedent("""
            import time
            with open("%s", "w") as f:
                time.sleep(10)
            """ % TESTFN)
        sproc = pyrun(src)
        self.addCleanup(reap_children)
        call_until(lambda: os.listdir('.'), "'%s' not in ret" % TESTFN)
        p = psutil.Process(sproc.pid)
        time.sleep(.1)
        mem = p.memory_full_info()
        maps = p.memory_maps(grouped=False)
        self.assertAlmostEqual(
            mem.uss, sum([x.private_dirty + x.private_clean for x in maps]),
            delta=4096)
        self.assertAlmostEqual(
            mem.pss, sum([x.pss for x in maps]), delta=4096)
        self.assertAlmostEqual(
            mem.swap, sum([x.swap for x in maps]), delta=4096)

    # On PYPY file descriptors are not closed fast enough.
    @unittest.skipIf(PYPY, "skipped on PYPY")
    def test_open_files_mode(self):
        def get_test_file():
            p = psutil.Process()
            giveup_at = time.time() + 2
            while True:
                for file in p.open_files():
                    if file.path == os.path.abspath(TESTFN):
                        return file
                    elif time.time() > giveup_at:
                        break
            raise RuntimeError("timeout looking for test file")

        #
        with open(TESTFN, "w"):
            self.assertEqual(get_test_file().mode, "w")
        with open(TESTFN, "r"):
            self.assertEqual(get_test_file().mode, "r")
        with open(TESTFN, "a"):
            self.assertEqual(get_test_file().mode, "a")
        #
        with open(TESTFN, "r+"):
            self.assertEqual(get_test_file().mode, "r+")
        with open(TESTFN, "w+"):
            self.assertEqual(get_test_file().mode, "r+")
        with open(TESTFN, "a+"):
            self.assertEqual(get_test_file().mode, "a+")
        # note: "x" bit is not supported
        if PY3:
            safe_remove(TESTFN)
            with open(TESTFN, "x"):
                self.assertEqual(get_test_file().mode, "w")
            safe_remove(TESTFN)
            with open(TESTFN, "x+"):
                self.assertEqual(get_test_file().mode, "r+")

    def test_open_files_file_gone(self):
        # simulates a file which gets deleted during open_files()
        # execution
        p = psutil.Process()
        files = p.open_files()
        with tempfile.NamedTemporaryFile():
            # give the kernel some time to see the new file
            call_until(p.open_files, "len(ret) != %i" % len(files))
            with mock.patch('psutil._pslinux.os.readlink',
                            side_effect=OSError(errno.ENOENT, "")) as m:
                files = p.open_files()
                assert not files
                assert m.called
            # also simulate the case where os.readlink() returns EINVAL
            # in which case psutil is supposed to 'continue'
            with mock.patch('psutil._pslinux.os.readlink',
                            side_effect=OSError(errno.EINVAL, "")) as m:
                self.assertEqual(p.open_files(), [])
                assert m.called

    # --- mocked tests

    def test_terminal_mocked(self):
        with mock.patch('psutil._pslinux._psposix.get_terminal_map',
                        return_value={}) as m:
            self.assertIsNone(psutil._pslinux.Process(os.getpid()).terminal())
            assert m.called

    # TODO: re-enable this test.
    # def test_num_ctx_switches_mocked(self):
    #     with mock.patch('psutil._pslinux.open', create=True) as m:
    #         self.assertRaises(
    #             NotImplementedError,
    #             psutil._pslinux.Process(os.getpid()).num_ctx_switches)
    #         assert m.called

    def test_cmdline_mocked(self):
        # see: https://github.com/giampaolo/psutil/issues/639
        p = psutil.Process()
        fake_file = io.StringIO(u('foo\x00bar\x00'))
        with mock.patch('psutil._pslinux.open',
                        return_value=fake_file, create=True) as m:
            p.cmdline() == ['foo', 'bar']
            assert m.called
        fake_file = io.StringIO(u('foo\x00bar\x00\x00'))
        with mock.patch('psutil._pslinux.open',
                        return_value=fake_file, create=True) as m:
            p.cmdline() == ['foo', 'bar', '']
            assert m.called

    def test_io_counters_mocked(self):
        with mock.patch('psutil._pslinux.open', create=True) as m:
            self.assertRaises(
                NotImplementedError,
                psutil._pslinux.Process(os.getpid()).io_counters)
            assert m.called

    def test_readlink_path_deleted_mocked(self):
        with mock.patch('psutil._pslinux.os.readlink',
                        return_value='/home/foo (deleted)'):
            self.assertEqual(psutil.Process().exe(), "/home/foo")
            self.assertEqual(psutil.Process().cwd(), "/home/foo")

    def test_threads_mocked(self):
        # Test the case where os.listdir() returns a file (thread)
        # which no longer exists by the time we open() it (race
        # condition). threads() is supposed to ignore that instead
        # of raising NSP.
        def open_mock(name, *args, **kwargs):
            if name.startswith('/proc/%s/task' % os.getpid()):
                raise IOError(errno.ENOENT, "")
            else:
                return orig_open(name, *args, **kwargs)

        orig_open = open
        patch_point = 'builtins.open' if PY3 else '__builtin__.open'
        with mock.patch(patch_point, side_effect=open_mock) as m:
            ret = psutil.Process().threads()
            assert m.called
            self.assertEqual(ret, [])

        # ...but if it bumps into something != ENOENT we want an
        # exception.
        def open_mock(name, *args, **kwargs):
            if name.startswith('/proc/%s/task' % os.getpid()):
                raise IOError(errno.EPERM, "")
            else:
                return orig_open(name, *args, **kwargs)

        with mock.patch(patch_point, side_effect=open_mock):
            self.assertRaises(psutil.AccessDenied, psutil.Process().threads)

    # not sure why (doesn't fail locally)
    # https://travis-ci.org/giampaolo/psutil/jobs/108629915
    @unittest.skipIf(TRAVIS, "fails on travis")
    def test_exe_mocked(self):
        with mock.patch('psutil._pslinux.os.readlink',
                        side_effect=OSError(errno.ENOENT, "")) as m:
            # No such file error; might be raised also if /proc/pid/exe
            # path actually exists for system processes with low pids
            # (about 0-20). In this case psutil is supposed to return
            # an empty string.
            ret = psutil.Process().exe()
            assert m.called
            self.assertEqual(ret, "")

            # ...but if /proc/pid no longer exist we're supposed to treat
            # it as an alias for zombie process
            with mock.patch('psutil._pslinux.os.path.lexists',
                            return_value=False):
                self.assertRaises(psutil.ZombieProcess, psutil.Process().exe)


if __name__ == '__main__':
    run_test_module_by_name(__file__)<|MERGE_RESOLUTION|>--- conflicted
+++ resolved
@@ -89,6 +89,15 @@
         return ''.join(['%02x:' % ord(char) for char in info[18:24]])[:-1]
 
 
+def sysctl(arg):
+    out = sh("sysctl %s" % arg)
+    res = out.split('=')[1]
+    try:
+        return int(res)
+    except ValueError:
+        return res
+
+
 def free_swap():
     """Parse 'free' cmd and return swap memory's s total, used and free
     values.
@@ -125,15 +134,6 @@
         "can't find 'Mem' in 'free' output:\n%s" % '\n'.join(lines))
 
 
-<<<<<<< HEAD
-def sysctl(arg):
-    out = sh("sysctl %s" % arg)
-    res = out.split('=')[1]
-    try:
-        return int(res)
-    except ValueError:
-        return res
-=======
 def vmstat(stat):
     out = sh("vmstat -s")
     for line in out.split("\n"):
@@ -146,7 +146,6 @@
 def get_free_version_info():
     out = sh("free -V").strip()
     return tuple(map(int, out.split()[-1].split('.')))
->>>>>>> c1d09f90
 
 
 # =====================================================================
